name: local_auth_android
description: Android implementation of the local_auth plugin.
repository: https://github.com/flutter/packages/tree/main/packages/local_auth/local_auth_android
issue_tracker: https://github.com/flutter/flutter/issues?q=is%3Aissue+is%3Aopen+label%3A%22p%3A+local_auth%22
version: 2.0.4

environment:
<<<<<<< HEAD
  sdk: ^3.2.3
  flutter: ">=3.16.6"
=======
  sdk: ^3.9.0
  flutter: ">=3.35.0"
>>>>>>> 30dd8104

flutter:
  plugin:
    implements: local_auth
    platforms:
      android:
        package: io.flutter.plugins.localauth
        pluginClass: LocalAuthPlugin
        dartPluginClass: LocalAuthAndroid

dependencies:
  flutter:
    sdk: flutter
  flutter_plugin_android_lifecycle: ^2.0.1
  intl: ">=0.17.0 <0.21.0"
  local_auth_platform_interface: ^1.1.0

dev_dependencies:
  build_runner: ^2.3.3
  flutter_test:
    sdk: flutter
  mockito: ^5.4.4
  pigeon: ^26.1.0

topics:
  - authentication
  - biometrics
  - local-auth<|MERGE_RESOLUTION|>--- conflicted
+++ resolved
@@ -5,13 +5,9 @@
 version: 2.0.4
 
 environment:
-<<<<<<< HEAD
   sdk: ^3.2.3
   flutter: ">=3.16.6"
-=======
-  sdk: ^3.9.0
-  flutter: ">=3.35.0"
->>>>>>> 30dd8104
+  # TODO: Update to sdk: ^3.9.0, flutter: ">=3.35.0" when project is upgraded
 
 flutter:
   plugin:
