name: local_auth
description: Flutter plugin to allow local authentication via biometrics, passcode, pin, or pattern.
repository: https://github.com/flutter/packages/tree/main/packages/local_auth/local_auth
issue_tracker: https://github.com/flutter/flutter/issues?q=is%3Aissue+is%3Aopen+label%3A%22p%3A+local_auth%22
<<<<<<< HEAD
version: 2.2.0
publish_to: none
=======
version: 3.0.0
>>>>>>> 30dd8104

environment:
  sdk: ^3.9.0
  flutter: ">=3.35.0"

flutter:
  plugin:
    platforms:
      android:
        default_package: local_auth_android
      ios:
        default_package: local_auth_darwin
      macos:
        default_package: local_auth_darwin
      windows:
        default_package: local_auth_windows

dependencies:
  flutter:
    sdk: flutter
<<<<<<< HEAD
  local_auth_android:
    git:
      url: https://github.com/phellowseven/packages.git
      path: packages/local_auth/local_auth_android
  local_auth_darwin: ^1.2.1
  local_auth_platform_interface: ^1.0.1
  local_auth_windows: ^1.0.0
=======
  local_auth_android: ^2.0.0
  local_auth_darwin: ^2.0.0
  local_auth_platform_interface: ^1.1.0
  local_auth_windows: ^2.0.0
>>>>>>> 30dd8104

dev_dependencies:
  flutter_test:
    sdk: flutter
  mockito: ^5.4.4
  plugin_platform_interface: ^2.1.7

topics:
  - authentication
  - biometrics
  - local-auth<|MERGE_RESOLUTION|>--- conflicted
+++ resolved
@@ -2,12 +2,8 @@
 description: Flutter plugin to allow local authentication via biometrics, passcode, pin, or pattern.
 repository: https://github.com/flutter/packages/tree/main/packages/local_auth/local_auth
 issue_tracker: https://github.com/flutter/flutter/issues?q=is%3Aissue+is%3Aopen+label%3A%22p%3A+local_auth%22
-<<<<<<< HEAD
-version: 2.2.0
-publish_to: none
-=======
-version: 3.0.0
->>>>>>> 30dd8104
+version: 3.0.0-phellowseven.1
+publish_to: none  # Custom fork - not published to pub.dev
 
 environment:
   sdk: ^3.9.0
@@ -28,20 +24,15 @@
 dependencies:
   flutter:
     sdk: flutter
-<<<<<<< HEAD
+  # Custom fork with STRONG biometric enforcement
   local_auth_android:
     git:
       url: https://github.com/phellowseven/packages.git
       path: packages/local_auth/local_auth_android
-  local_auth_darwin: ^1.2.1
-  local_auth_platform_interface: ^1.0.1
-  local_auth_windows: ^1.0.0
-=======
-  local_auth_android: ^2.0.0
+  # Updated to match upstream versions
   local_auth_darwin: ^2.0.0
   local_auth_platform_interface: ^1.1.0
   local_auth_windows: ^2.0.0
->>>>>>> 30dd8104
 
 dev_dependencies:
   flutter_test:
